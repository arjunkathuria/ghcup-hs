{-# OPTIONS_GHC -Wno-orphans #-}
{-# LANGUAGE CPP               #-}
{-# LANGUAGE BangPatterns      #-}
{-# LANGUAGE DataKinds         #-}
{-# LANGUAGE DeriveGeneric     #-}
{-# LANGUAGE OverloadedStrings #-}
{-# LANGUAGE FlexibleContexts  #-}
{-# LANGUAGE FlexibleInstances #-}
{-# LANGUAGE TemplateHaskell   #-}
{-# LANGUAGE DuplicateRecordFields #-}

{-|
Module      : GHCup.Types
Description : GHCup types
Copyright   : (c) Julian Ospald, 2020
License     : LGPL-3.0
Maintainer  : hasufell@hasufell.de
Stability   : experimental
Portability : portable
-}
module GHCup.Types
  ( module GHCup.Types
#if defined(BRICK)
  , Key(..)
#endif
  )
  where

import {-# SOURCE #-} GHCup.Utils.Dirs          ( fromGHCupPath, GHCupPath )

import           Control.DeepSeq                ( NFData, rnf )
import           Data.Map.Strict                ( Map )
import           Data.List.NonEmpty             ( NonEmpty (..) )
import           Data.Text                      ( Text )
import           Data.Versions
import           GHC.IO.Exception               ( ExitCode )
import           Optics                         ( makeLenses )
import           Text.PrettyPrint.HughesPJClass (Pretty, pPrint, text, (<+>))
import           URI.ByteString
#if defined(BRICK)
import           Graphics.Vty                   ( Key(..) )
#endif

import qualified Data.ByteString.Lazy          as BL
import qualified Data.Text                     as T
import qualified GHC.Generics                  as GHC


#if !defined(BRICK)
data Key = KEsc  | KChar Char | KBS | KEnter
         | KLeft | KRight | KUp | KDown
         | KUpLeft | KUpRight | KDownLeft | KDownRight | KCenter
         | KFun Int | KBackTab | KPrtScr | KPause | KIns
         | KHome | KPageUp | KDel | KEnd | KPageDown | KBegin | KMenu
    deriving (Eq,Show,Read,Ord,GHC.Generic)
#endif


    --------------------
    --[ GHCInfo Tree ]--
    --------------------


data GHCupInfo = GHCupInfo
  { _toolRequirements :: ToolRequirements
  , _ghcupDownloads   :: GHCupDownloads
  , _globalTools      :: Map GlobalTool DownloadInfo
  }
  deriving (Show, GHC.Generic)

instance NFData GHCupInfo



    -------------------------
    --[ Requirements Tree ]--
    -------------------------


type ToolRequirements = Map Tool ToolReqVersionSpec
type ToolReqVersionSpec = Map (Maybe Version) PlatformReqSpec
type PlatformReqSpec = Map Platform PlatformReqVersionSpec
type PlatformReqVersionSpec = Map (Maybe VersionRange) Requirements


data Requirements = Requirements
  { _distroPKGs :: [Text]
  , _notes      :: Text
  }
  deriving (Show, GHC.Generic)

instance NFData Requirements





    ---------------------
    --[ Download Tree ]--
    ---------------------


-- | Description of all binary and source downloads. This is a tree
-- of nested maps.
type GHCupDownloads = Map Tool ToolVersionSpec
type ToolVersionSpec = Map Version VersionInfo
type ArchitectureSpec = Map Architecture PlatformSpec
type PlatformSpec = Map Platform PlatformVersionSpec
type PlatformVersionSpec = Map (Maybe VersionRange) DownloadInfo


-- | An installable tool.
data Tool = GHC
          | Cabal
          | GHCup
          | HLS
          | Stack
  deriving (Eq, GHC.Generic, Ord, Show, Enum, Bounded)

instance Pretty Tool where
  pPrint GHC = text "ghc"
  pPrint Cabal = text "cabal"
  pPrint GHCup = text "ghcup"
  pPrint HLS = text "hls"
  pPrint Stack = text "stack"

instance NFData Tool

data GlobalTool = ShimGen
  deriving (Eq, GHC.Generic, Ord, Show, Enum, Bounded)

instance NFData GlobalTool


-- | All necessary information of a tool version, including
-- source download and per-architecture downloads.
data VersionInfo = VersionInfo
  { _viTags        :: [Tag]              -- ^ version specific tag
  , _viChangeLog   :: Maybe URI
  , _viSourceDL    :: Maybe DownloadInfo -- ^ source tarball
  , _viArch        :: ArchitectureSpec   -- ^ descend for binary downloads per arch
  -- informative messages
  , _viPostInstall :: Maybe Text
  , _viPostRemove  :: Maybe Text
  , _viPreCompile  :: Maybe Text
  }
  deriving (Eq, GHC.Generic, Show)

instance NFData VersionInfo


-- | A tag. These are currently attached to a version of a tool.
data Tag = Latest
         | Recommended
         | Prerelease
         | Base PVP
         | Old                -- ^ old versions are hidden by default in TUI
         | UnknownTag String  -- ^ used for upwardscompat
         deriving (Ord, Eq, GHC.Generic, Show) -- FIXME: manual JSON instance

instance NFData Tag

tagToString :: Tag -> String
tagToString Recommended        = "recommended"
tagToString Latest             = "latest"
tagToString Prerelease         = "prerelease"
tagToString (Base       pvp'') = "base-" ++ T.unpack (prettyPVP pvp'')
tagToString (UnknownTag t    ) = t
tagToString Old                = ""

instance Pretty Tag where
  pPrint Recommended        = text "recommended"
  pPrint Latest             = text "latest"
  pPrint Prerelease         = text "prerelease"
  pPrint (Base       pvp'') = text ("base-" ++ T.unpack (prettyPVP pvp''))
  pPrint (UnknownTag t    ) = text t
  pPrint Old                = mempty

data Architecture = A_64
                  | A_32
                  | A_PowerPC
                  | A_PowerPC64
                  | A_Sparc
                  | A_Sparc64
                  | A_ARM
                  | A_ARM64
  deriving (Eq, GHC.Generic, Ord, Show)

instance NFData Architecture

archToString :: Architecture -> String
archToString A_64 = "x86_64"
archToString A_32 = "i386"
archToString A_PowerPC = "powerpc"
archToString A_PowerPC64 = "powerpc64"
archToString A_Sparc = "sparc"
archToString A_Sparc64 = "sparc64"
archToString A_ARM = "arm"
archToString A_ARM64 = "aarch64"

instance Pretty Architecture where
  pPrint = text . archToString

data Platform = Linux LinuxDistro
              -- ^ must exit
              | Darwin
              -- ^ must exit
              | FreeBSD
              | Windows
              -- ^ must exit
  deriving (Eq, GHC.Generic, Ord, Show)

instance NFData Platform

platformToString :: Platform -> String
platformToString (Linux distro) = "linux-" ++ distroToString distro
platformToString Darwin = "darwin"
platformToString FreeBSD = "freebsd"
platformToString Windows = "windows"

instance Pretty Platform where
  pPrint = text . platformToString

data LinuxDistro = Debian
                 | Ubuntu
                 | Mint
                 | Fedora
                 | CentOS
                 | RedHat
                 | Alpine
                 | AmazonLinux
                 -- rolling
                 | Gentoo
                 | Exherbo
                 -- not known
                 | UnknownLinux
                 -- ^ must exit
  deriving (Eq, GHC.Generic, Ord, Show)

instance NFData LinuxDistro

distroToString :: LinuxDistro -> String
distroToString Debian = "debian"
distroToString Ubuntu = "ubuntu"
distroToString Mint = "mint"
distroToString Fedora = "fedora"
distroToString CentOS = "centos"
distroToString RedHat = "redhat"
distroToString Alpine = "alpine"
distroToString AmazonLinux = "amazon"
distroToString Gentoo = "gentoo"
distroToString Exherbo = "exherbo"
distroToString UnknownLinux = "unknown"

instance Pretty LinuxDistro where
  pPrint = text . distroToString


-- | An encapsulation of a download. This can be used
-- to download, extract and install a tool.
data DownloadInfo = DownloadInfo
  { _dlUri    :: URI
  , _dlSubdir :: Maybe TarDir
  , _dlHash   :: Text
  }
  deriving (Eq, Ord, GHC.Generic, Show)

instance NFData DownloadInfo



    --------------
    --[ Others ]--
    --------------


-- | How to descend into a tar archive.
data TarDir = RealDir FilePath
            | RegexDir String     -- ^ will be compiled to regex, the first match will "win"
            deriving (Eq, Ord, GHC.Generic, Show)

instance NFData TarDir

instance Pretty TarDir where
  pPrint (RealDir path) = text path
  pPrint (RegexDir regex) = text regex


-- | Where to fetch GHCupDownloads from.
data URLSource = GHCupURL
               | OwnSource [Either GHCupInfo URI] -- ^ complete source list
               | OwnSpec GHCupInfo
               | AddSource [Either GHCupInfo URI] -- ^ merge with GHCupURL
               deriving (GHC.Generic, Show)

instance NFData URLSource
instance NFData (URIRef Absolute) where
  rnf (URI !_ !_ !_ !_ !_) = ()


data UserSettings = UserSettings
  { uCache       :: Maybe Bool
  , uMetaCache   :: Maybe Integer
  , uNoVerify    :: Maybe Bool
  , uVerbose     :: Maybe Bool
  , uKeepDirs    :: Maybe KeepDirs
  , uDownloader  :: Maybe Downloader
  , uKeyBindings :: Maybe UserKeyBindings
  , uUrlSource   :: Maybe URLSource
  , uNoNetwork   :: Maybe Bool
  , uGPGSetting  :: Maybe GPGSetting
  }
  deriving (Show, GHC.Generic)

defaultUserSettings :: UserSettings
defaultUserSettings = UserSettings Nothing Nothing Nothing Nothing Nothing Nothing Nothing Nothing Nothing Nothing

fromSettings :: Settings -> Maybe KeyBindings -> UserSettings
fromSettings Settings{..} Nothing =
  UserSettings {
      uCache = Just cache
    , uMetaCache = Just metaCache
    , uNoVerify = Just noVerify
    , uVerbose = Just verbose
    , uKeepDirs = Just keepDirs
    , uDownloader = Just downloader
    , uNoNetwork = Just noNetwork
    , uKeyBindings = Nothing
    , uUrlSource = Just urlSource
    , uGPGSetting = Just gpgSetting
  }
fromSettings Settings{..} (Just KeyBindings{..}) =
  let ukb = UserKeyBindings
            { kUp           = Just bUp        
            , kDown         = Just bDown      
            , kQuit         = Just bQuit      
            , kInstall      = Just bInstall   
            , kUninstall    = Just bUninstall 
            , kSet          = Just bSet       
            , kChangelog    = Just bChangelog 
            , kShowAll      = Just bShowAllVersions
            , kShowAllTools = Just bShowAllTools
            }
  in UserSettings {
      uCache = Just cache
    , uMetaCache = Just metaCache
    , uNoVerify = Just noVerify
    , uVerbose = Just verbose
    , uKeepDirs = Just keepDirs
    , uDownloader = Just downloader
    , uNoNetwork = Just noNetwork
    , uKeyBindings = Just ukb
    , uUrlSource = Just urlSource
    , uGPGSetting = Just gpgSetting
  }

data UserKeyBindings = UserKeyBindings
  { kUp        :: Maybe Key
  , kDown      :: Maybe Key
  , kQuit      :: Maybe Key
  , kInstall   :: Maybe Key
  , kUninstall :: Maybe Key
  , kSet       :: Maybe Key
  , kChangelog :: Maybe Key
  , kShowAll   :: Maybe Key
  , kShowAllTools :: Maybe Key
  }
  deriving (Show, GHC.Generic)

data KeyBindings = KeyBindings
  { bUp        :: Key
  , bDown      :: Key
  , bQuit      :: Key
  , bInstall   :: Key
  , bUninstall :: Key
  , bSet       :: Key
  , bChangelog :: Key
  , bShowAllVersions :: Key
  , bShowAllTools :: Key
  }
  deriving (Show, GHC.Generic)

instance NFData KeyBindings
instance NFData Key

defaultKeyBindings :: KeyBindings
defaultKeyBindings = KeyBindings
  { bUp = KUp
  , bDown = KDown
  , bQuit = KChar 'q'
  , bInstall = KChar 'i'
  , bUninstall = KChar 'u'
  , bSet = KChar 's'
  , bChangelog = KChar 'c'
  , bShowAllVersions = KChar 'a'
  , bShowAllTools = KChar 't'
  }

data AppState = AppState
  { settings :: Settings
  , dirs :: Dirs
  , keyBindings :: KeyBindings
  , ghcupInfo :: GHCupInfo
  , pfreq :: PlatformRequest
  , loggerConfig :: LoggerConfig
  } deriving (Show, GHC.Generic)

instance NFData AppState

fromAppState :: AppState -> LeanAppState
fromAppState AppState {..} = LeanAppState {..}

data LeanAppState = LeanAppState
  { settings :: Settings
  , dirs :: Dirs
  , keyBindings :: KeyBindings
  , loggerConfig :: LoggerConfig
  } deriving (Show, GHC.Generic)

instance NFData LeanAppState


data Settings = Settings
  { cache      :: Bool
  , metaCache  :: Integer
  , noVerify   :: Bool
  , keepDirs   :: KeepDirs
  , downloader :: Downloader
  , verbose    :: Bool
  , urlSource  :: URLSource
  , noNetwork  :: Bool
  , gpgSetting :: GPGSetting
  , noColor    :: Bool -- this also exists in LoggerConfig
  }
  deriving (Show, GHC.Generic)

defaultMetaCache :: Integer
defaultMetaCache = 300 -- 5 minutes

defaultSettings :: Settings
defaultSettings = Settings False defaultMetaCache False Never Curl False GHCupURL False GPGNone False

instance NFData Settings

data Dirs = Dirs
  { baseDir    :: GHCupPath
  , binDir     :: FilePath
  , cacheDir   :: GHCupPath
  , logsDir    :: GHCupPath
  , confDir    :: GHCupPath
  , dbDir      :: GHCupPath
  , recycleDir :: GHCupPath -- mainly used on windows
  , tmpDir     :: GHCupPath
  }
  deriving (Show, GHC.Generic)

instance NFData Dirs

data KeepDirs = Always
              | Errors
              | Never
  deriving (Eq, Show, Ord, GHC.Generic)

instance NFData KeepDirs

data Downloader = Curl
                | Wget
#if defined(INTERNAL_DOWNLOADER)
                | Internal
#endif
  deriving (Eq, Show, Ord, GHC.Generic)

instance NFData Downloader

data GPGSetting = GPGStrict
                | GPGLax
                | GPGNone
  deriving (Eq, Show, Ord, GHC.Generic)

instance NFData GPGSetting

data DebugInfo = DebugInfo
  { diBaseDir  :: FilePath
  , diBinDir   :: FilePath
  , diGHCDir   :: FilePath
  , diCacheDir :: FilePath
  , diArch     :: Architecture
  , diPlatform :: PlatformResult
  }
  deriving Show


data SetGHC = SetGHCOnly  -- ^ unversioned 'ghc'
            | SetGHC_XY   -- ^ ghc-x.y
            | SetGHC_XYZ  -- ^ ghc-x.y.z
            deriving (Eq, Show)

data SetHLS = SetHLSOnly  -- ^ unversioned 'hls'
            | SetHLS_XYZ  -- ^ haskell-language-server-a.b.c~x.y.z, where a.b.c is GHC version and x.y.z is HLS version
            deriving (Eq, Show)


data PlatformResult = PlatformResult
  { _platform      :: Platform
  , _distroVersion :: Maybe Versioning
  }
  deriving (Eq, Show, GHC.Generic)

instance NFData PlatformResult

platResToString :: PlatformResult -> String
platResToString PlatformResult { _platform = plat, _distroVersion = Just v' }
  = show plat <> ", " <> T.unpack (prettyV v')
platResToString PlatformResult { _platform = plat, _distroVersion = Nothing }
  = show plat

instance Pretty PlatformResult where
  pPrint = text . platResToString

data PlatformRequest = PlatformRequest
  { _rArch     :: Architecture
  , _rPlatform :: Platform
  , _rVersion  :: Maybe Versioning
  }
  deriving (Eq, Show, GHC.Generic)

instance NFData PlatformRequest

pfReqToString :: PlatformRequest -> String
pfReqToString (PlatformRequest arch plat ver) =
  archToString arch ++ "-" ++ platformToString plat ++ pver
 where
  pver = case ver of
           Just v' -> "-" ++ T.unpack (prettyV v')
           Nothing -> ""

instance Pretty PlatformRequest where
  pPrint = text . pfReqToString

-- | A GHC identified by the target platform triple
-- and the version.
data GHCTargetVersion = GHCTargetVersion
  { _tvTarget  :: Maybe Text
  , _tvVersion :: Version
  }
  deriving (Ord, Eq, Show)

data GitBranch = GitBranch
  { ref  :: String
  , repo :: Maybe String
  }
  deriving (Ord, Eq, Show)

mkTVer :: Version -> GHCTargetVersion
mkTVer = GHCTargetVersion Nothing

tVerToText :: GHCTargetVersion -> Text
tVerToText (GHCTargetVersion (Just t) v') = t <> "-" <> prettyVer v'
tVerToText (GHCTargetVersion Nothing  v') = prettyVer v'

-- | Assembles a path of the form: <target-triple>-<version>
instance Pretty GHCTargetVersion where
  pPrint = text . T.unpack . tVerToText


-- | A comparator and a version.
data VersionCmp = VR_gt Versioning
                | VR_gteq Versioning
                | VR_lt Versioning
                | VR_lteq Versioning
                | VR_eq Versioning
  deriving (Eq, GHC.Generic, Ord, Show)

instance NFData VersionCmp


-- | A version range. Supports && and ||, but not  arbitrary
-- combinations. This is a little simplified.
data VersionRange = SimpleRange (NonEmpty VersionCmp) -- And
                  | OrRange (NonEmpty VersionCmp) VersionRange
  deriving (Eq, GHC.Generic, Ord, Show)

instance NFData VersionRange

instance Pretty Versioning where
  pPrint = text . T.unpack . prettyV

instance Pretty Version where
  pPrint = text . T.unpack . prettyVer

instance Show (a -> b) where
  show _ = "<function>"

instance Show (IO ()) where
  show _ = "<io>"


data LogLevel = Warn
              | Info
              | Debug
              | Error
  deriving (Eq, Ord, Show)

data LoggerConfig = LoggerConfig
  { lcPrintDebug   :: Bool            -- ^ whether to print debug in colorOutter
  , consoleOutter  :: T.Text -> IO () -- ^ how to write the console output
  , fileOutter     :: T.Text -> IO () -- ^ how to write the file output
  , fancyColors    :: Bool
  }
  deriving Show

instance NFData LoggerConfig where
  rnf (LoggerConfig !lcPrintDebug !_ !_ !fancyColors) = rnf (lcPrintDebug, fancyColors)

data ProcessError = NonZeroExit Int FilePath [String]
                  | PTerminated FilePath [String]
                  | PStopped FilePath [String]
                  | NoSuchPid FilePath [String]
                  deriving Show

instance Pretty ProcessError where
  pPrint (NonZeroExit e exe args) =
    text "Process" <+> pPrint exe <+> text "with arguments" <+> pPrint args <+> text "failed with exit code" <+> text (show e <> ".")
  pPrint (PTerminated exe args) =
    text "Process" <+> pPrint exe <+> text "with arguments" <+> pPrint args <+> text "terminated."
  pPrint (PStopped exe args) =
    text "Process" <+> pPrint exe <+> text "with arguments" <+> pPrint args <+> text "stopped."
  pPrint (NoSuchPid exe args) =
    text "Could not find PID for process running " <+> pPrint exe <+> text " with arguments " <+> text (show args) <+> text "."
data CapturedProcess = CapturedProcess
  { _exitCode :: ExitCode
  , _stdOut   :: BL.ByteString
  , _stdErr   :: BL.ByteString
  }
  deriving (Eq, Show)

makeLenses ''CapturedProcess


data InstallDir = IsolateDir FilePath
                | GHCupInternal
  deriving (Eq, Show)

data InstallDirResolved = IsolateDirResolved FilePath
                        | GHCupDir GHCupPath
                        | GHCupBinDir FilePath
  deriving (Eq, Show)

fromInstallDir :: InstallDirResolved -> FilePath
fromInstallDir (IsolateDirResolved fp) = fp
fromInstallDir (GHCupDir fp) = fromGHCupPath fp
fromInstallDir (GHCupBinDir fp) = fp


isSafeDir :: InstallDirResolved -> Bool
isSafeDir (IsolateDirResolved _) = False
isSafeDir (GHCupDir _)           = True
isSafeDir (GHCupBinDir _)        = False
<<<<<<< HEAD
=======

type PromptQuestion = Text

data PromptResponse = PromptYes | PromptNo
  deriving (Show, Eq)
>>>>>>> ca5c5550
<|MERGE_RESOLUTION|>--- conflicted
+++ resolved
@@ -656,11 +656,8 @@
 isSafeDir (IsolateDirResolved _) = False
 isSafeDir (GHCupDir _)           = True
 isSafeDir (GHCupBinDir _)        = False
-<<<<<<< HEAD
-=======
 
 type PromptQuestion = Text
 
 data PromptResponse = PromptYes | PromptNo
-  deriving (Show, Eq)
->>>>>>> ca5c5550
+  deriving (Show, Eq)